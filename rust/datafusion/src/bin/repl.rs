--- conflicted
+++ resolved
@@ -15,13 +15,10 @@
 // specific language governing permissions and limitations
 // under the License.
 
-<<<<<<< HEAD
-=======
 #![allow(bare_trait_objects)]
 #[macro_use]
 extern crate clap;
 
->>>>>>> ceda96ca
 use arrow::array::*;
 use arrow::datatypes::{DataType, TimeUnit};
 use clap::{crate_version, App, Arg};

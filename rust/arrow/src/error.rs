--- conflicted
+++ resolved
@@ -20,8 +20,6 @@
 use std::fmt::{Display, Formatter};
 
 use csv as csv_crate;
-use std::fmt::Display;
-use serde::export::Formatter;
 
 /// Many different operations in the `arrow` crate return this error type
 #[derive(Debug, Clone, PartialEq)]
@@ -73,16 +71,6 @@
     }
 }
 
-<<<<<<< HEAD
-impl Error for ArrowError {}
-
-impl Display for ArrowError {
-    fn fmt(&self, f: &mut Formatter<'_>) -> std::fmt::Result {
-      write!(f, "Arrow error happened!")
-    }
-}
-
-=======
 impl Display for ArrowError {
     fn fmt(&self, f: &mut Formatter<'_>) -> std::fmt::Result {
         match self {
@@ -105,5 +93,4 @@
 
 impl Error for ArrowError {}
 
->>>>>>> b16a3b53
 pub type Result<T> = ::std::result::Result<T, ArrowError>;